[package]
name = "crypto-scanner-agent"
version = "0.1.0"
edition = "2021"

[dependencies]
axum = { version = "0.6", features = ["ws"] }
chrono = { version = "0.4", features = ["serde"] }
futures = "0.3"
serde = { version = "1.0", features = ["derive"] }
serde_json = "1.0"
shuttle-axum = "0.35"
shuttle-runtime = "0.35"
tokio = { version = "1.37", features = ["full"] }
tokio-tungstenite = "0.21"
tungstenite = "0.21"
tower-http = { version = "0.4", features = ["fs"] }
reqwest = { version = "0.12", default-features = false, features = ["rustls-tls"] }
tracing = "0.1"
tracing-subscriber = "0.3"
rig-core = "0.12.0"
schemars = "0.8"
anyhow = "1"
<<<<<<< HEAD
thiserror = "1"
=======
num_cpus = "1"
>>>>>>> c704cb1b
<|MERGE_RESOLUTION|>--- conflicted
+++ resolved
@@ -21,8 +21,5 @@
 rig-core = "0.12.0"
 schemars = "0.8"
 anyhow = "1"
-<<<<<<< HEAD
 thiserror = "1"
-=======
 num_cpus = "1"
->>>>>>> c704cb1b
